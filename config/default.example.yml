--- conflicted
+++ resolved
@@ -39,16 +39,10 @@
 mcs-address: localhost
 mcs-ws-timeout: 30000
 freeswitch:
-<<<<<<< HEAD
-    ip: 'FREESWITCH_IP'
-    port: '5066'
-    esl_ip: 'ESL_IP'
-    esl_port: 'ESL_PORT'
-
-=======
   ip: "FREESWITCH_IP"
   port: "5066"
->>>>>>> 202ca109
+  esl_ip: "ESL_IP"
+  esl_port: "ESL_PORT"
 log:
   filename: /var/log/bbb-webrtc-sfu/bbb-webrtc-sfu.log
   level: verbose
